--- conflicted
+++ resolved
@@ -13,10 +13,6 @@
 # limitations under the License.
 
 import json
-<<<<<<< HEAD
-import logging
-=======
->>>>>>> 8c83cdae
 from dataclasses import dataclass
 from timeit import default_timer
 from typing import Any, Callable, Dict, List, Optional
@@ -200,7 +196,6 @@
                     continue
                 
                 content = parsing_utils.parse_content(raw_content)
-<<<<<<< HEAD
 
                 if "type=tool_use" in raw_content:
                     tool_call = parsing_utils.parse_tool_use(raw_content)
@@ -208,15 +203,6 @@
                         prompt_history.append(Message(role=role, tool_calls=[tool_call]))
                         continue
 
-=======
-
-                if "type=tool_use" in raw_content:
-                    tool_call = parsing_utils.parse_tool_use(raw_content)
-                    if tool_call is not None:
-                        prompt_history.append(Message(role=role, tool_calls=[tool_call]))
-                        continue
-
->>>>>>> 8c83cdae
                 if "type=tool_result" in raw_content:
                     clean_content = parsing_utils.clean_tool_result_content(content)
                     prompt_history.append(
@@ -257,13 +243,7 @@
                         self._result.finish_reasons.append(stop_reason)
                     
         except (json.JSONDecodeError, TypeError, AttributeError):
-<<<<<<< HEAD
-            logger.debug(
-                "Could not decode rawResponse as JSON",
-            )
-=======
             pass
->>>>>>> 8c83cdae
 
     def _process_event(self, event):
         if "chunk" in event:
