--- conflicted
+++ resolved
@@ -47,7 +47,6 @@
 litellm = [
     "litellm[proxy]>=1.65.4", # LiteLLM callbacks require proxy-specific dependencies
 ]
-<<<<<<< HEAD
 langchain = [
     "langchain>=1.0.0; python_version >= '3.10'",
 ]
@@ -64,22 +63,12 @@
     "langchain-openai>=1.0.0; python_version >= '3.10'",
     "langchain-aws>=1.0.0; python_version >= '3.10'",
 ]
-all = [
-    "openai>=1.26.0",
-    "openai-agents>=0.1.0; python_version >= '3.10'",
-    "boto3>=1.36.0",
-    "google-genai>=1.0.0,<2",
-    "litellm[proxy]>=1.65.4",
-    "langchain>=1.0.0; python_version >= '3.10'",
-    "langchain-openai>=1.0.0; python_version >= '3.10'",
-    "langchain-aws>=1.0.0; python_version >= '3.10'",
-=======
 ci-core = [
     "openai>=1.26.0",
     "openai-agents>=0.1.0; python_version >= '3.10'",
-    "boto3>=1.36.0",
-    "google-genai>=1.0.0,<2"
->>>>>>> cc152af9
+    "boto3>=1.36.0
+    "google-genai>=1.0.0,<2",
+    "litellm[proxy]>=1.65.4"
 ]
 
 
